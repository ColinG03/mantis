from __future__ import annotations
from dataclasses import dataclass, field
from typing import Literal, List, Dict, Optional

Severity = Literal["low", "medium", "high", "critical"]
BugType  = Literal["UI", "Accessibility", "Logic", "Performance", "Security", "Usability"]
Priority = Literal["P1", "P2", "P3", "P4"]  # P1 = Must fix, P4 = Nice to have
BugCategory = Literal["Functional", "Visual", "Content", "Navigation", "Form", "Mobile", "Desktop"]

@dataclass
class ReproStep:
    """Represents a single step in reproducing a bug"""
    step_number: int
    action: str  # "navigate", "click", "fill", "scroll", "wait", etc.
    target: Optional[str] = None  # CSS selector, URL, or description
    value: Optional[str] = None   # For fill actions, what was entered
    description: str = ""         # Human-readable description
    timestamp: Optional[float] = None
    viewport: Optional[str] = None

#LAYER BETWEEN THE ORCHESTRATOR AND THE INSPECTOR: pass a url to inspector, inspector returns a PageResult

@dataclass
class Evidence:
    screenshot_path: Optional[str] = None
    console_log: Optional[str] = None
    wcag: Optional[List[str]] = None
    viewport: Optional[str] = None  # "1280x800"
    action_log: Optional[str] = None  # Human-readable action sequence log

@dataclass
class Bug:
    id: str
    type: BugType
    severity: Severity
    page_url: str
    summary: str
    suggested_fix: Optional[str] = None
    evidence: Evidence = field(default_factory=Evidence)
<<<<<<< HEAD
    
    # Enhanced bug reporting fields
    reproduction_steps: List[str] = field(default_factory=list)
    fix_steps: List[str] = field(default_factory=list)
    affected_elements: List[str] = field(default_factory=list)  # CSS selectors or element descriptions
    impact_description: Optional[str] = None
    wcag_guidelines: List[str] = field(default_factory=list)  # WCAG reference codes
    business_impact: Optional[str] = None  # High-level impact on users/business
    technical_details: Optional[str] = None  # Additional technical context
    
    # Categorization and prioritization
    priority: Optional[Priority] = None
    category: Optional[BugCategory] = None
    estimated_effort: Optional[str] = None  # "1 hour", "1 day", "1 week", etc.
    tags: List[str] = field(default_factory=list)  # Custom tags for filtering
=======
    reproduction_steps: List[ReproStep] = field(default_factory=list)
>>>>>>> 39aacb02

@dataclass
class PageResult:
    page_url: str
    status: Optional[int] = None
    outlinks: List[str] = field(default_factory=list)
    findings: List[Bug] = field(default_factory=list)
    timings: Dict[str, float] = field(default_factory=dict)  # dcl, load
    trace: List[Dict] = field(default_factory=list)
    viewport_artifacts: List[str] = field(default_factory=list)

@dataclass
class CrawlReport:
    scanned_at: str
    seed_url: str
    pages_total: int
    bugs_total: int
    findings: List[Bug]
    pages: List[Dict]  # {url, depth, status}

class Inspector:
    async def inspect_page(self, url: str) -> PageResult: ...<|MERGE_RESOLUTION|>--- conflicted
+++ resolved
@@ -6,6 +6,17 @@
 BugType  = Literal["UI", "Accessibility", "Logic", "Performance", "Security", "Usability"]
 Priority = Literal["P1", "P2", "P3", "P4"]  # P1 = Must fix, P4 = Nice to have
 BugCategory = Literal["Functional", "Visual", "Content", "Navigation", "Form", "Mobile", "Desktop"]
+
+@dataclass
+class ReproStep:
+    """Represents a single step in reproducing a bug"""
+    step_number: int
+    action: str  # "navigate", "click", "fill", "scroll", "wait", etc.
+    target: Optional[str] = None  # CSS selector, URL, or description
+    value: Optional[str] = None   # For fill actions, what was entered
+    description: str = ""         # Human-readable description
+    timestamp: Optional[float] = None
+    viewport: Optional[str] = None
 
 @dataclass
 class ReproStep:
@@ -37,7 +48,6 @@
     summary: str
     suggested_fix: Optional[str] = None
     evidence: Evidence = field(default_factory=Evidence)
-<<<<<<< HEAD
     
     # Enhanced bug reporting fields
     reproduction_steps: List[str] = field(default_factory=list)
@@ -53,9 +63,6 @@
     category: Optional[BugCategory] = None
     estimated_effort: Optional[str] = None  # "1 hour", "1 day", "1 week", etc.
     tags: List[str] = field(default_factory=list)  # Custom tags for filtering
-=======
-    reproduction_steps: List[ReproStep] = field(default_factory=list)
->>>>>>> 39aacb02
 
 @dataclass
 class PageResult:
